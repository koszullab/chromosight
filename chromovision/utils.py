#!/usr/bin/env python3
# coding: utf-8

"""Pattern/Hi-C utils

General purpose utilities related to handling Hi-C contact maps and
loop/border data.
"""

import numpy as np
from scipy.ndimage import measurements
from scipy.signal import savgol_filter
import itertools


def scn_func(B, threshold=0):
    A = np.copy(B)
    nr = A.shape[0]
    nc = A.shape[1]
    n_iterations = 10
    keepr = np.zeros((nr, 1))
    keepc = np.zeros((nc, 1))

    for i in range(nr):
        if np.sum(A[i, :]) > threshold:
            keepr[i] = 1
        else:
            keepr[i] = 0

    for i in range(nc):
        if np.sum(A[:, i]) > threshold:
            keepc[i] = 1
        else:
            keepc[i] = 0

    ind_r_keep = np.where(keepr > 0)
    ind_r_drop = np.where(keepr <= 0)
    ind_c_keep = np.where(keepc > 0)
    ind_c_drop = np.where(keepc <= 0)

    for _ in range(n_iterations):
        for i in range(nc):
            A[ind_r_keep[0], i] = A[ind_r_keep[0], i] / \
                                  np.sum(A[ind_r_keep[0], i])
            A[ind_r_drop[0], i] = 0
        A[np.isnan(A)] = 0.0

        for i in range(nr):
            A[i, ind_c_keep[0]] = A[i, ind_c_keep[0]] / \
                                  np.sum(A[i, ind_c_keep[0]])
            A[i, ind_c_drop[0]] = 0
        A[np.isnan(A)] = 0.0
    return A


def distance_law(matrix):
    """Genomic distance law

    Compute genomic distance law by averaging over each diagonal.

    Parameters
    ----------
    matrix: array_like
        The input matrix to compute distance law from.

    Returns
    -------
    dist: np.ndarray
        The output genomic distance law.


    Example
    -------
        >>> M = np.ones((3,3))
        >>> M += np.array([1,2,3])
        >>> M
        array([[2., 3., 4.],
               [2., 3., 4.],
               [2., 3., 4.]])
        >>> distance_law(M)
        array([3. , 2.5, 2. ])

    """
    n = matrix.shape[0]
    dist = np.zeros(n)
    for diag in range(n):
        dist[diag] = np.mean(np.diag(matrix, -diag))
    return dist


def despeckles(B, th2):
    A = np.copy(B)
    n_speckles = 0
    outlier = []
    n1 = A.shape[0]
    dist = {u: np.diag(A, u) for u in range(n1)}

    medians, stds = {}, {}
    for u in dist:
        medians[u] = np.median(dist[u])
        stds[u] = np.std(dist[u])

    for nw, j in itertools.product(range(n1), range(n1)):
        lp = j + nw
        kp = j - nw
        if lp < n1:
            if A[j, lp] > medians[nw] + th2 * stds[nw]:
                A[j, lp] = medians[nw]
                n_speckles += 1
                outlier.append((j, lp))
        if kp >= 0:
            if A[j, kp] > medians[nw] + th2 * stds[nw]:
                A[j, kp] = medians[nw]
                n_speckles += 1
                outlier.append((j, kp))
    return dist, A, n_speckles, outlier


def picker(probas, thres=0.8):
    """Pick pixels out of a probability map

    Given a probability heat map, pick (i, j) of local maxima

    Parameters
    ----------
    probas : array_like
        A float array assigning a probability to each pixel (i,j)
        of being a loop.
    thres : float, optional
        Pixels having a probability higher than thres are potentially
        loops. Default is 0.8.

    Returns
    -------
    ijs : array_like
        Coordinates of identified loops.
    """
    # sanity check
    if np.any(probas > 1):
        raise ValueError("probas must be <= 1.0")
    if np.any(probas < 0):
        raise ValueError("probas must be >= 0.0")

    raw_ijs = np.array(np.where(probas > thres)).T
    if len(raw_ijs) > 0:
        I = max(raw_ijs[:, 0])
        J = max(raw_ijs[:, 1])
        candidate_p = np.zeros((I + 1, J + 1), bool)
        candidate_p[
            raw_ijs[:, 0], raw_ijs[:, 1]
        ] = True  # heat map with foci of high proba
        labelled_mat, num_features = measurements.label(candidate_p)
        ijs = np.zeros([num_features, 2], int)
        remove_p = np.zeros(num_features, bool)
        for ff in range(0, num_features):
            label_p = labelled_mat == ff + 1
            # remove the label corresponding to non-candidates
            if candidate_p[label_p].sum() == 0:
                remove_p[ff] = True
                continue
            # remove single points
            if label_p.sum() == 1:
                remove_p[ff] = True
                continue
            label_ijs = np.array(np.where(label_p)).T
            ijmax = np.argmax(probas[label_ijs[:, 0], label_ijs[:, 1]])
            ijs[ff, 0] = label_ijs[ijmax, 0]
            ijs[ff, 1] = label_ijs[ijmax, 1]
        ijs = ijs[~remove_p, :]
    else:
        ijs = "NA"
    return ijs


def detrend(matrix):
    threshold_vector = np.median(matrix.sum(axis=0)) - 2.0 * np.std(
        matrix.sum(axis=0)
    )  # Removal of poor interacting bins
    poor_indices = np.where(matrix.sum(axis=0) <= threshold_vector)
    matscn = scn_func(matrix, threshold_vector)
    _, matscn, _, _ = despeckles(matscn, 10.0)

    y = distance_law(matscn)
    y[np.isnan(y)] = 0.0
    y_savgol = savgol_filter(y, window_length=17, polyorder=5)

    n = matrix.shape[0]

    # Computation of genomic distance law matrice:
    distance_law_matrix = np.zeros((n, n))
    for i in range(0, n):
        for j in range(0, n):
            distance_law_matrix[i, j] = y_savgol[abs(j - i)]
    detrended = matscn / distance_law_matrix
    detrended[np.isnan(detrended)] = 1.0
    detrended[detrended < 0] = 1.0
    # refilling of empty bins with 1.0 (neutral):
    detrended[poor_indices[0], :] = np.ones((len(poor_indices[0]), n))
    detrended[:, poor_indices[0]] = np.ones((n, len(poor_indices[0])))
    return detrended, threshold_vector


def ztransform(matrix):
    """
    Z transformation for interchromosomal matrices.
    Parameters
    ----------
    matrix : array_like
        A 2-dimensional numpy array Ms x Ns acting as a raw
        interchromosomal Hi-C map.
    Returns
    -------
    numpy.ndarray :
        A 2-dimensional numpy array of the z-transformed interchromosomal
        Hi-C map.
    """
<<<<<<< HEAD
    print(matrix.shape)
    threshold_vector = np.median(matrix.sum(axis=0)) - 2.0 * np.std(
        matrix.sum(axis=0)
    )  # Removal of poor interacting bins
    print(threshold_vector)
=======
    threshold_vector = np.median(matrix.sum(axis=0)) - 2.0 * np.std(
        matrix.sum(axis=0)
    )  # Removal of poor interacting bins
>>>>>>> 3f1ee283
    matscn = scn_func(matrix, threshold_vector)
    _, matscn, _, _ = despeckles(matscn, 10.0)

    mu = np.mean(matscn)
    sd = np.sd(matscn)
    return (matscn - mu) / sd, threshold_vector


def xcorr2(signal, kernel, centered_p=True):
    """Signal-kernel 2D convolution

    Convolution of a 2-diemensional signal (the contact map) with a kernel
    (the pattern template).

    Parameters
    ----------
    signal: array_like
        A 2-dimensional numpy array Ms x Ns acting as the detrended Hi-C map.
    kernel: array_like
        A 2-dimensional numpy array Mk x Nk acting as the pattern template.
    centered_p: bool, optional
        If False, then return a matrix with shape (Ms-Mk+1) x (Ns-Nk+1),
        otherwise return a matrix with shape Ms x Ns, with values located at
        center of kernel. Default is True.

    Returns
    -------
    out: numpy.ndarray
        2-dimensional numpy array that's the convolution product of signal
        by kernel. The shape of out depends on cenetred_p.
    """

    Ms, Ns = signal.shape
    Mk, Nk = kernel.shape

    if (Mk > Ms) or (Nk > Ns):
        raise ValueError("cannot have kernel bigger than signal")

    if not (centered_p):
        out = np.zeros((Ms - Mk + 1, Ns - Nk + 1))
        for ki in range(Mk):
            for kj in range(Nk):
                out += (
                    kernel[ki, kj]
                    * signal[ki : Ms - Mk + 1 + ki, kj : Ns - Nk + 1 + kj]
                )
    else:
        Ki = (Mk - 1) // 2
        Kj = (Nk - 1) // 2
        out = np.zeros((Ms, Ns)) + np.nan
        out[Ki : Ms - (Mk - 1 - Ki), Kj : Ns - (Nk - 1 - Kj)] = 0.0
        for ki in range(Mk):
            for kj in range(Nk):
                out[Ki : Ms - (Mk - 1 - Ki), Kj : Ns - (Nk - 1 - Kj)] += (
                    kernel[ki, kj]
                    * signal[ki : Ms - Mk + 1 + ki, kj : Ns - Nk + 1 + kj]
                )

    return out


def corrcoef2d(signal, kernel, centered_p=True):
    """Signal-kernel 2D correlation

    Pearson correlation coefficient between signal and sliding kernel.


    """
    kernel1 = np.ones(kernel.shape) / kernel.size
    mean_signal = xcorr2(signal, kernel1, centered_p)
    std_signal = np.sqrt(
        xcorr2(signal ** 2, kernel1, centered_p) - mean_signal ** 2
    )
    mean_kernel = np.mean(kernel)
    std_kernel = np.std(kernel)
    corrcoef = (
        xcorr2(signal, kernel / kernel.size, centered_p)
        - mean_signal * mean_kernel
    ) / (std_signal * std_kernel)
    return corrcoef


def interchrom_wrapper(matrix, chromstart):
    """
    Given a matrix containing multiple chromosomes, processes each
    inter- or intra-chromosomal submatrix to be chromovision-ready.
    Parameters
    ----------
    matrix : array_like
        A 2D numpy array containing the whole Hi-C matrix made of multiple
        chromosomes
    chromstart : array_like
        A 1D numpy array containing the start bins of chromosomes,
        as intervals of bins.
    Returns
    array_like :
        A 2D numpy array containing the whole processed matrix. Each
        intra- or inter-chromosomal sub-matrix is detrended or z-transformed.
    -------
    """
    matrices = []
    vectors = []
    chromend = np.append(chromstart[1:], matrix.shape[0])
    chroms = np.vstack([chromstart, chromend]).T
    for s1, e1 in chroms:
        for s2, e2 in chroms:
            # intrachromosomal sub matrix
            if s1 == s2:
<<<<<<< HEAD
                tmp = detrend(matrix[s1:e1, s2:e2])
            else:
                tmp = ztransform(matrix[s1:e1, s2:e2])
=======
                tmp = [detrend(matrix[s1:e1, s2:e2])]
            else:
                tmp = [ztransform(matrix[s1:e1, s2:e2])]
>>>>>>> 3f1ee283
            matrices.append(tmp[0])
            vectors.append(tmp[1])

    return matrices, vectors<|MERGE_RESOLUTION|>--- conflicted
+++ resolved
@@ -173,6 +173,7 @@
 
 
 def detrend(matrix):
+
     threshold_vector = np.median(matrix.sum(axis=0)) - 2.0 * np.std(
         matrix.sum(axis=0)
     )  # Removal of poor interacting bins
@@ -214,17 +215,11 @@
         A 2-dimensional numpy array of the z-transformed interchromosomal
         Hi-C map.
     """
-<<<<<<< HEAD
     print(matrix.shape)
     threshold_vector = np.median(matrix.sum(axis=0)) - 2.0 * np.std(
         matrix.sum(axis=0)
     )  # Removal of poor interacting bins
     print(threshold_vector)
-=======
-    threshold_vector = np.median(matrix.sum(axis=0)) - 2.0 * np.std(
-        matrix.sum(axis=0)
-    )  # Removal of poor interacting bins
->>>>>>> 3f1ee283
     matscn = scn_func(matrix, threshold_vector)
     _, matscn, _, _ = despeckles(matscn, 10.0)
 
@@ -304,45 +299,4 @@
         xcorr2(signal, kernel / kernel.size, centered_p)
         - mean_signal * mean_kernel
     ) / (std_signal * std_kernel)
-    return corrcoef
-
-
-def interchrom_wrapper(matrix, chromstart):
-    """
-    Given a matrix containing multiple chromosomes, processes each
-    inter- or intra-chromosomal submatrix to be chromovision-ready.
-    Parameters
-    ----------
-    matrix : array_like
-        A 2D numpy array containing the whole Hi-C matrix made of multiple
-        chromosomes
-    chromstart : array_like
-        A 1D numpy array containing the start bins of chromosomes,
-        as intervals of bins.
-    Returns
-    array_like :
-        A 2D numpy array containing the whole processed matrix. Each
-        intra- or inter-chromosomal sub-matrix is detrended or z-transformed.
-    -------
-    """
-    matrices = []
-    vectors = []
-    chromend = np.append(chromstart[1:], matrix.shape[0])
-    chroms = np.vstack([chromstart, chromend]).T
-    for s1, e1 in chroms:
-        for s2, e2 in chroms:
-            # intrachromosomal sub matrix
-            if s1 == s2:
-<<<<<<< HEAD
-                tmp = detrend(matrix[s1:e1, s2:e2])
-            else:
-                tmp = ztransform(matrix[s1:e1, s2:e2])
-=======
-                tmp = [detrend(matrix[s1:e1, s2:e2])]
-            else:
-                tmp = [ztransform(matrix[s1:e1, s2:e2])]
->>>>>>> 3f1ee283
-            matrices.append(tmp[0])
-            vectors.append(tmp[1])
-
-    return matrices, vectors+    return corrcoef