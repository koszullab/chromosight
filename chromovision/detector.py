--- conflicted
+++ resolved
@@ -8,11 +8,7 @@
 Usage:
     chromovision detect <contact_maps> [<output>] [--kernels=None] [--loops]
                         [--borders] [--precision=4] [--iterations=auto]
-<<<<<<< HEAD
                         [--inter FILE] [--output]
-=======
-                        [--interchrom FILE] [--output]
->>>>>>> 3f1ee283
 
 Arguments:
     -h, --help                  Display this help message.
@@ -206,11 +202,7 @@
                 list_temp.append(pattern_windows[el][i, j])
             agglomerated_pattern[i, j] = np.median(list_temp)
 
-<<<<<<< HEAD
     nb_patterns = len(pattern_windows)
-=======
-    nb_patterns = len(pattern_windows) 
->>>>>>> 3f1ee283
     return detected_patterns, agglomerated_pattern, nb_patterns
 
 border_detector = functools.partial(pattern_detector, pattern_type="borders", undetermined_percentage=20.)
@@ -290,9 +282,6 @@
     window : int, optional
         The pattern window area. When a pattern is discovered in a previous
         pass, further detected patterns falling into that area are discarded.
-    interchrom : array_like
-        1D numpy array of ints containing the start position of each chromosome
-        if the matrix contains multiple chromosome.
 
     Returns
     -------
@@ -339,16 +328,7 @@
         else:
             return (chromosome, int(pos1) // window, int(pos2) // window)
 
-    if interchrom is not None:
-<<<<<<< HEAD
-        if len(matrices) != 1:
-            print("Warning: When using --inter, you must provide a single contact map")
-        detrended_matrices, threshold_vectors = utils.interchrom_wrapper(matrices[0], interchrom)
-=======
-        detrended_matrices, threshold_vectors = utils.interchrom_wrapper(matrices, interchrom)
->>>>>>> 3f1ee283
-    else:
-        detrended_matrices, threshold_vectors = zip(*(utils.detrend(matrix) for matrix in matrices))
+    detrended_matrices, threshold_vectors = zip(*(utils.detrend(matrix) for matrix in matrices))
     matrix_indices = tuple((np.where(matrix.sum(axis=0) > threshold_vector) for matrix, threshold_vector in zip(matrices, threshold_vectors)))
 
     while old_pattern_count != current_pattern_count:
@@ -489,11 +469,7 @@
     output = arguments["<output>"]
     list_current_pattern_count = []
     if interchrom:
-<<<<<<< HEAD
         interchrom = np.loadtxt(interchrom, dtype=np.int64)
-=======
-        interchrom = np.loadtxt(interchrom)
->>>>>>> 3f1ee283
     if not output:
         output = pathlib.Path()
     else:
