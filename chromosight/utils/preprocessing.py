#!/usr/bin/env python3
# coding: utf-8

"""Preprocessing utils
Operations to perform on Hi-C matrices before analyses
"""
import numpy as np
import sys
import scipy.stats as ss
import scipy.sparse as sp
import scipy.ndimage as ndi
from sklearn.isotonic import IsotonicRegression


def normalize(B, good_bins=None, iterations=10):
    """
    Iterative normalisation of a Hi-C matrix (ICE procedure, 
    Imakaev et al, doi: 10.1038/nmeth.2148)

    Parameters
    ----------
    B : scipy coo_matrix
        The Hi-C matrix to be normalized.
    good_bins : numpy array
        1D array containing the indices of detectable bins on which
        normalization should be applied.
        
    Returns
    -------
    scipy.sparse.coo_matrix :
        The SCN normalised Hi-C matrix
    """
    if good_bins is None:
        good_bins = np.arange(B.shape[0])
    r = B.copy()
    # Make a boolean mask from good bins
    good_mask = np.isin(range(r.shape[0]), good_bins)
    # Set all pixels in a nondetectable bin to 0
    # For faster masking of bins, mask bins using dot product with an identity
    # matrix where bad bins have been masked on the diagonal
    # E.g. if removing the second bin (row and column):
    # 1 0 0     9 6 5     1 0 0     9 0 5
    # 0 0 0  X  6 8 7  X  0 0 0  =  0 0 0
    # 0 0 1     6 7 8     0 0 1     6 0 8
    mask_mat = sp.eye(r.shape[0])
    mask_mat.data[0][~good_mask] = 0
    r = mask_mat.dot(r).dot(mask_mat)
    r = r.tocoo()
    # Update sparsity and get coordinates of nonzero pixels
    r.eliminate_zeros()
    nz_rows, nz_cols = r.nonzero()
    for _ in range(iterations):
        bin_sums = sum_mat_bins(r)
        # Divide sums by their mean to avoid instability
        bin_sums /= np.median(bin_sums)
        # ICE normalisation (Divide each valid pixel by the product of its row and column)
        r.data /= np.float64(bin_sums[nz_rows] * bin_sums[nz_cols])
    bin_sums = sum_mat_bins(r)
    # Scale to 1
    r.data = r.data * (1 / np.median(bin_sums))
    r.eliminate_zeros()
    return r


def set_mat_diag(mat, diag=0, val=0):
    """
    Set the nth diagonal of a symmetric 2D numpy array to a fixed value.
    Operates in place.

    Parameters
    ----------
    mat : numpy.array
        Symmetric 2D array of floats.
    diag : int
        0-based index of the diagonal to modify. Use negative values for the
        lower half.
    val : float
        Value to use for filling the diagonal
    """
    m = mat.shape[0]
    step = m + 1
    start = diag
    end = m ** 2 - diag * m
    mat.flat[start:end:step] = val


def diag_trim(mat, n):
    """
    Trim an upper triangle sparse matrix so that only the first n diagonals are kept.

    Parameters
    ----------

    mat : scipy.sparse.dia_matrix or numpy.array
        The sparse matrix to be trimmed
    n : int
        The number of diagonals from the center to keep (0-based).

    Returns
    -------
    scipy.sparse.dia_matrix or numpy.array:
        The diagonally trimmed upper triangle matrix with only the first n diagonal.
    """
    if not sp.issparse(mat):
        trimmed = mat.copy()
        n_diags = trimmed.shape[0]
        for diag in range(n, n_diags):
            set_mat_diag(trimmed, diag, 0)
        return trimmed

    if mat.format != "dia":
        raise ValueError("input type must be scipy.sparse.dia_matrix")
    # Create a new matrix from the diagonals below max dist (faster than removing them)
    keep_offsets = np.where((mat.offsets <= n) & (mat.offsets >= 0))[0]
    trimmed = sp.dia_matrix(
        (mat.data[keep_offsets], mat.offsets[keep_offsets]), shape=mat.shape
    )

    return trimmed


def distance_law(
    matrix, detectable_bins=None, max_dist=None, smooth=True, fun=np.nanmean
):
    """
    Computes genomic distance law by averaging over each diagonal in
    the upper triangle matrix.

    parameters
    ----------
    matrix: scipy.sparse.csr_matrix
        the input matrix to compute distance law from.
    detectable_bins : numpy.array of ints
        An array of detectable bins indices to consider when computing distance law.
    max_dist : int
        Maximum distance from diagonal, in number of bins in which to compute distance law
    smooth : bool
        Whether to use isotonic regression to smooth the distance law.
    fun : callable
        A function to apply on each diagonal. Defaults to mean.

    Returns
    -------
    dist: np.ndarray
        the output genomic distance law.

    example
    -------
        >>> m = np.ones((3,3))
        >>> m += np.array([1,2,3])
        >>> m
        array([[2., 3., 4.],
               [2., 3., 4.],
               [2., 3., 4.]])
        >>> distance_law(csr_matrix(m))
        array([3. , 3.5, 4. ])

    """
    mat_n = matrix.shape[0]
    if max_dist is None:
        max_dist = mat_n
    n_diags = min(mat_n, max_dist + 1)
    dist = np.zeros(mat_n)
    if detectable_bins is None:
        detectable_bins = np.array(range(mat_n))

    for diag in range(n_diags):
        # Find detectable which fall in diagonal
        detect_mask = np.zeros(mat_n, dtype=bool)
        detect_mask[detectable_bins] = 1
        # Find bins which are detectable in the diagonal (intersect of hori and verti)
        detect_mask_h = detect_mask[: (mat_n - diag)]
        detect_mask_v = detect_mask[mat_n - (mat_n - diag) :]
        detect_mask_diag = detect_mask_h & detect_mask_v
        detect_diag = matrix.diagonal(diag)[detect_mask_diag]
        dist[diag] = fun(detect_diag[detect_diag > 0])
    # Smooth the curve using isotonic regression: Find closest approximation with
    # the condition that point n+1 cannot be higher than point n. (i.e. contacts
    # can only decrease when increasing distance)
    if smooth and mat_n > 2:
        ir = IsotonicRegression(increasing=False)
        dist[~np.isfinite(dist)] = 0
        dist = ir.fit_transform(range(len(dist)), dist)

    return dist


def despeckle(matrix, th2=3):
    """
    Remove speckles (i.e. noisy outlier pixels) from a Hi-C 
    contact map in sparse format. Speckles are set back to the
    median value of their respective diagonals.

    Parameters
    ----------

    B : scipy.sparse.coo_matrix
        Contact map in sparse upper triangle format.
    th2 : np.float64
        Threshold used for despeckling. This defines outlier pixel
        P on diagonal D by if P > median(D) + std(D) * th2

    Returns
    -------

    A : scipy.sparse.coo_matrix
        The despeckled sparse matrix.
    """
    matrix = matrix.tocoo()
    A = matrix.copy()
    n1 = A.shape[0]
    # Extract all diagonals in the upper triangle
    dist = {u: A.diagonal(u) for u in range(n1)}
    # Compute median and MAD for each diagonal
    medians, stds = {}, {}
    for u in dist:
        medians[u] = np.median(dist[u])
        stds[u] = ss.median_absolute_deviation(dist[u], nan_policy="omit")

    # Loop over all nonzero pixels in the COO matrix and their coordinates
    for i, (row, col, val) in enumerate(
        zip(matrix.row, matrix.col, matrix.data)
    ):
        # Compute genomic distance of interactions in pixel
        dist = abs(row - col)
        # If pixel in input matrix is an outlier, set this pixel to median
        # of its diagonal in output matrix
        if val > medians[dist] + th2 * stds[dist]:
            A.data[i] = medians[dist]
    return A


def get_detectable_bins(mat, n_mads=3, inter=False):
    """
    Returns lists of detectable indices after excluding low interacting bin
    based on the distribution of pixel values in the matrix.

    Parameters
    ----------
    mat : scipy.sparse.coo_matrix
        A Hi-C matrix in tihe form of a 2D numpy array or coo matrix
    n_mads : int
        Number of median absolute deviation below the median required to
        consider bins non-detectable.
    inter : bool
        Whether the matrix is interchromosomal. Default is to consider the matrix
        is intrachromosomal (i.e. upper symmetric).

    Returns
    -------
    numpy array :
        tuple of 2 1D arrays containing indices of low interacting rows and
        columns, respectively.
    -------
    """
    matrix = mat.copy()
    mad = lambda x: ss.median_absolute_deviation(x, nan_policy="omit")
    if not inter:
        if matrix.shape[0] != matrix.shape[1]:
            raise ValueError("intrachromosomal matrices must be symmetric.")
        # Replace nonzero pixels by ones to work on proportion of nonzero pixels
        matrix.data = np.ones(matrix.data.shape)
        # Compute number of nonzero values in each bin
        sum_bins = sum_mat_bins(matrix)
        # Compute variation in the number of nonzero pixels
        sum_mad = mad(sum_bins)
        # Find poor interacting rows and columns
        sum_med = np.median(sum_bins)
        detect_threshold = max(1, sum_med - sum_mad * n_mads)

        # Removal of poor interacting rows and columns
        good_bins = np.where(sum_bins > detect_threshold)[0]
        good_bins = (good_bins, good_bins)
    else:
        # Adapted for asymetric matrices (need to compute rows and columns)
        sum_rows, sum_cols = matrix.sum(axis=1).A1, matrix.sum(axis=0).A1
        mad_rows, mad_cols = mad(sum_rows), mad(sum_cols)
        med_rows, med_cols = np.median(sum_rows), np.median(sum_cols)
        detect_threshold_rows = max(1, med_rows - mad_rows * n_mads)
        detect_threshold_cols = max(1, med_cols - mad_cols * n_mads)
        good_rows = np.where(sum_rows > detect_threshold_rows)[0]
        good_cols = np.where(sum_cols > detect_threshold_cols)[0]
        good_bins = (good_rows, good_cols)
    return good_bins


def detrend(
    matrix,
    detectable_bins=None,
    max_dist=None,
    smooth=False,
    fun=np.nanmedian,
    max_val=10,
):
    """
    Detrends a Hi-C matrix by the distance law.
    The input matrix should have been normalised beforehandand.

    Parameters
    ----------
    matrix : scipy.sparse.csr_matrix
        The normalised intrachromosomal Hi-C matrix to detrend.
    detectable_bins : tuple
        Tuple containing a list of detectable rows and a list of columns on
        which to perform detrending. Poorly interacting indices have been
        excluded.
    max_dist : int
        Maximum number of bins from the diagonal at which to compute trend.
    smooth : bool
        Whether to use isotonic regression to smooth the trend.
    fun : callable
        Function to use on each diagonal to compute the trend.
    max_val : float
        Maximum value in the detrended matrix.

    Returns
    -------
    numpy.ndarray :
        The detrended Hi-C matrix.
    """
    matrix = matrix.tocsr()
    y = distance_law(
        matrix,
        detectable_bins=detectable_bins,
        max_dist=max_dist,
        smooth=smooth,
        fun=fun,
    )
    y[np.isnan(y)] = 0.0

    # Detrending by the distance law
    clean_mat = matrix.tocoo()
    # clean_mat.data /= y_savgol[abs(clean_mat.row - clean_mat.col)]
    clean_mat.data /= y[abs(clean_mat.row - clean_mat.col)]
    clean_mat = clean_mat.tocsr()
    clean_mat[clean_mat >= max_val] = max_val
    return clean_mat


def ztransform(matrix):
    """
    Z transformation for Hi-C matrices.

    Parameters
    ----------
    matrix : scipy.sparse.coo_matrix
        A Hi-C matrix in sparse format.

    Returns
    -------
    scipy.sparse.coo_matrix:
        The detrended Hi-C matrix
    """

    mat = matrix.copy()
    mu = np.mean(mat.data)
    sd = np.std(mat.data)
    mat.data -= mu
    mat.data /= sd

    return mat


def signal_to_noise_threshold(matrix, detectable_bins):
    """
    Compute signal to noise ratio (SNR) at each diagonal of the matrix to determine
    the maximum scanning distance from the diagonal. The SNR is smoothed using
    the savgol filter.

    Parameters
    ----------
    matrix : scipy.sparse.coo_matrix
        The Hi-C contact map in sparse format.
    detectable_bins : numpy.array
        Array containing indices of detectable bins.
    Returns
    -------
    int :
        The maximum distance from the diagonal at which the matrix should be scanned
    """
    # Using median and mad to reduce sensitivity to outlier
    dist_means = distance_law(
        matrix, detectable_bins=detectable_bins, fun=np.nanmean
    )
    dist_stds = distance_law(
        matrix, detectable_bins=detectable_bins, fun=np.nanstd
    )
    snr = dist_means / dist_stds
    # Values below 1 are considered too noisy
    threshold_noise = 1.0
    snr[np.isnan(snr)] = 0.0
    try:
        max_dist = min(np.where(snr < threshold_noise)[0])
    except ValueError:
        max_dist = matrix.shape[0]
    return max_dist


def sum_mat_bins(mat):
    """
    Compute the sum of matrices bins (i.e. rows or columns) using
    only the upper triangle, assuming symmetrical matrices.

    Parameters
    ----------
    mat : scipy.sparse.coo_matrix
        Contact map in sparse format, either in upper triangle or
        full matrix.
    
    Returns
    -------
    numpy.array :
        1D array of bin sums.
    """
    # Equivalaent to row or col sum on a full matrix
    # Note: mat.sum returns a 'matrix' object. A1 extracts the 1D flat array
    # from the matrix
    return mat.sum(axis=0).A1 + mat.sum(axis=1).A1 - mat.diagonal(0)


def subsample_contacts(M, n_contacts):
    """Bootstrap sampling of contacts in a sparse Hi-C map.

    Parameters
    ----------
    M : scipy.sparse.coo_matrix
        The input Hi-C contact map in sparse format.
    n_contacts : int 
        The number of contacts to sample.

    Returns
    -------
    scipy.sparse.coo_matrix
        A new matrix with a fraction of the original contacts.
    """

    S = M.data.copy()
    # Match cell idx to cumulative number of contacts
    cum_counts = np.cumsum(S)
    # Total number of contacts to sample
    tot_contacts = int(cum_counts[-1])

    # Sample desired number of contacts from the range(0, n_contacts) array
    sampled_contacts = np.random.choice(
        int(tot_contacts), size=(n_contacts), replace=False
    )

    # Get indices of sampled contacts in the cum_counts array
    idx = np.searchsorted(cum_counts, sampled_contacts, side="right")

    # Bin those indices to the same dimensions as matrix data to get counts
    sampled_counts = np.bincount(idx, minlength=S.shape[0])

    # Get nonzero values to build new sparse matrix
    nnz_mask = sampled_counts > 0
    sampled_counts = sampled_counts[nnz_mask].astype(np.float64)
    sampled_rows = M.row[nnz_mask]
    sampled_cols = M.col[nnz_mask]

    return sp.coo_matrix(
        (sampled_counts, (sampled_rows, sampled_cols)),
        shape=(M.shape[0], M.shape[1]),
    )


<<<<<<< HEAD
def sparse_division(m1, m2):
    """Divide nonzero values of one sparse matrix by corresponding values in
    another sparse matrix.

    Parameters
    ----------
    m1 : scipy.sparse.coo_matrix
        Matrix whose values should be divided.
    m2 : scipy.sparse.coo_matrix
        Matrix whose values should be the denominator.
    
    Returns
    -------
    scipy.sparse.coo_matrix
    """
    # Get coords of non-zero (nz) values in the numerator
    nz_vals = m1.nonzero()
    div = m1.copy()
    # Divide them by corresponding entries in the numerator
    denom = m2.tocsr()
    try:
        div.data /= denom[nz_vals].A1
    # Case there are no nonzero values in m2
    except AttributeError:
        pass

    return div


def make_exterior_frame(signal_shape, kernel_shape, sym_upper=False):
    """
    Generate an empty matrix with a padding of size 1/2 kernel. This matrix
    Is used to denote missing values as 1 and good values as 0.

    Parameters
    ----------
    signal_shape : tuple of ints
        The number of rows and columns in the input signal
    kernels_shape : tuple of ints
        The number of rows and kernel in the input kernel. Margins will be half
        these values.
    sym_upper : bool
        Whether the signal is a symmetric upper triangle matrix. If so, values
        on a margin below the diagonal will be masked.

    Returns
    -------
    exterior_frame : scipy.sparse.lil_matrix
    """
    ms, ns = signal_shape
    mk, nk = kernel_shape
    # Generate exterior frame to act as margin when convolving borders
    exterior_frame = sp.lil_matrix((ms + 2 * (mk - 1), ns + 2 * (nk - 1)))
    # Up and down
    exterior_frame[: mk - 1, :] = 1
    exterior_frame[ms + (mk - 1) :, :] = 1
    # Left and right
    exterior_frame[:, : nk - 1] = 1
    exterior_frame[:, ns + (nk - 1) :] = 1

    for d in range(-mk // 2):
        exterior_frame.setdiag(1, k=d)
    return exterior_frame


def missing_bins_mask(shape, valid_rows, valid_cols):
    """
    Given lists of valid rows and columnts, generate a sparse matrix mask with
    missing pixels denoted as 1 and valid pixels as 0. The mask can only flag
    entire rows or colums.

    Parameters
    ----------
    shape : tuple of ints
        Shape of the mask to generate.
    valid_rows : numpy.array of ints
        Array with the indices of valid rows that should be set to 0 in the mask.
    valid_cols : numpy.array of ints
        Array with the indices of valid rows that should be set to 0 in the mask.
    
    Returns
    -------
    scipy.sparse.coo_matrix
    """

    missing_rows = np.ones(shape[0])
    missing_rows[valid_rows] = 0
    missing_cols = np.ones(shape[1])
    missing_cols[valid_cols] = 0

    missing_rows = np.where(missing_rows == True)[0]
    missing_cols = np.where(missing_cols == True)[0]

    mask = sp.csr_matrix(shape)
    mask[missing_rows, :] = 1
    mask[:, missing_cols] = 1

    return mask
=======
def crop_kernel(kernel, target_size):
    """
    Crop a kernel matrix to target size horizontally and vertically. If the target size
    is even, 

    Parameters
    ----------
    kernel : numpy.array of floats
        Image to crop.
    target_size : tuple of ints
        Tuple defining the target shape of the kernel, takes the form (rows, cols)
        where rows and cols are odd numbers.

    Returns
    -------
    cropped : numpy.array of floats
        New image no larger than target dimensions
    """
    # Use list for mutability
    target = [d for d in target_size]
    adjusted = False
    for dim in range(len(target)):
        if not target[dim] % 2:
            target[dim] +=1
            adjusted = True
    if adjusted:
        sys.stderr.write(
            'WARNING: Cropped kernel size adjusted to '
            f'{target[0]}x{target[1]} to keep odd dimensions.\n'
        )

    source_m, source_n = kernel.shape
    target_m, target_n = target
    # Define horizontal and vertical margins to trim
    if source_m > target_m:
        margin_rows = (source_m - target_m) // 2
    else:
        margin_rows = 0
    if source_n > target_n:
        margin_cols = (source_n - target_n) // 2
    else:
        margin_cols = 0

    cropped = kernel[
        margin_rows: (source_m - margin_rows),
        margin_cols: (source_n - margin_cols)
    ]

    return cropped
>>>>>>> 3ce745e6


def resize_kernel(
    kernel,
    kernel_res=None,
    signal_res=None,
    factor=None,
    min_size=7,
    max_size=101,
):
    """
    Resize a kernel matrix based on the resolution at which it was defined and
    the signal resolution. E.g. if a kernel matrix was generated for 10kb and
    the input signal is 20kb, kernel size will be divided by two. If the kernel
    is enlarged, pixels are interpolated with a spline of degree 1. Alternatively,
    a resize factor can be provided. In the example above, the factor would be 0.5.

    Parameters
    ----------
    kernel : numpy.array
        Kernel matrix.
    kernel_res : int
        Resolution for which the kernel was designed. Mutually exclusive with factor.
    signal_res : int
        Resolution of the signal matrix in basepair per matrix bin. Mutually
        exclusive with factor.
    factor : float
        Resize factor. Can be provided as an alternative to kernel_res and
        signal_res. Values above 1 will enlarge the kernel, values below 1 will
        shrink it.
    min_size : int
        Lower bound, in number of rows/column allowed when resizing the kernel.
    max_size : int
        Upper bound, in number of rows/column allowed when resizing the kernel.

    Returns
    -------
    resized_kernel : numpy.array
        The resized input kernel.
    """
    km, kn = kernel.shape
    if km != kn:
        ValueError("kernel must be square.")
    if not (km % 2) or not (kn % 2):
        ValueError("kernel size must be odd.")

    if factor is not None:
        if kernel_res is not None or signal_res is not None:
            raise ValueError(
                "factor is mutually exclusive with resolution "
                "parameters (kernel_res and signal_res)."
            )
        resize_factor = factor
    else:
        if kernel_res is None or signal_res is None:
            raise ValueError(
                "You must provide either a resize factor or the signal and "
                "kernel resolutions."
            )
        # Define by how many times kernel must be enlarged for its pixels to match
        # the signal's pixels
        resize_factor = kernel_res / signal_res
    if km * resize_factor > max_size:
        resize_factor = max_size / km
    elif km * resize_factor < min_size:
        resize_factor = min_size / km

    resized_kernel = ndi.zoom(kernel, resize_factor, order=1)

    if not resized_kernel.shape[0] % 2:
        # Compute the factor required to yield a dimension smaller by one
        adj_resize_factor = (resized_kernel.shape[0] - 1) / km
        sys.stderr.write(
            f"Adjusting resize factor from {resize_factor} to {adj_resize_factor}.\n"
        )
        resized_kernel = ndi.zoom(kernel, adj_resize_factor, order=1)

    return resized_kernel<|MERGE_RESOLUTION|>--- conflicted
+++ resolved
@@ -463,7 +463,6 @@
     )
 
 
-<<<<<<< HEAD
 def sparse_division(m1, m2):
     """Divide nonzero values of one sparse matrix by corresponding values in
     another sparse matrix.
@@ -562,7 +561,8 @@
     mask[:, missing_cols] = 1
 
     return mask
-=======
+
+
 def crop_kernel(kernel, target_size):
     """
     Crop a kernel matrix to target size horizontally and vertically. If the target size
@@ -586,12 +586,12 @@
     adjusted = False
     for dim in range(len(target)):
         if not target[dim] % 2:
-            target[dim] +=1
+            target[dim] += 1
             adjusted = True
     if adjusted:
         sys.stderr.write(
-            'WARNING: Cropped kernel size adjusted to '
-            f'{target[0]}x{target[1]} to keep odd dimensions.\n'
+            "WARNING: Cropped kernel size adjusted to "
+            f"{target[0]}x{target[1]} to keep odd dimensions.\n"
         )
 
     source_m, source_n = kernel.shape
@@ -607,12 +607,11 @@
         margin_cols = 0
 
     cropped = kernel[
-        margin_rows: (source_m - margin_rows),
-        margin_cols: (source_n - margin_cols)
+        margin_rows : (source_m - margin_rows),
+        margin_cols : (source_n - margin_cols),
     ]
 
     return cropped
->>>>>>> 3ce745e6
 
 
 def resize_kernel(
