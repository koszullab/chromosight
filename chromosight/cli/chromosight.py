--- conflicted
+++ resolved
@@ -141,13 +141,8 @@
             )
         except KeyError:
             raise KeyError(
-<<<<<<< HEAD
-                f'{param_name} is not defined in the config. Please add it to '
-                f'the JSON config file, or provide it as a command line option.'
-=======
                 f"{param_name} is not defined in the config. Please add it to "
                 f"the JSON config file, or provide it as a command line option."
->>>>>>> bb7c0ecf
             )
     else:
         try:
