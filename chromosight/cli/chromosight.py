--- conflicted
+++ resolved
@@ -6,19 +6,11 @@
 maps with pattern matching.
 
 Usage:
-<<<<<<< HEAD
-    chromosight detect  [--kernel-config=FILE] [--pattern=loops] [--pearson=auto] [--win-size=auto]
-                        [--iterations=auto] [--win-fmt={json,npy}] [--force-norm] [--full]
-                        [--subsample=no] [--inter] [--smooth-trend] [--n-mads=5] [--tsvd]
-                        [--min-dist=0] [--max-dist=auto] [--no-plotting]
-                        [--min-separation=auto] [--threads=1] [--dump=DIR]
-=======
     chromosight detect  [--kernel-config=FILE] [--pattern=loops] [--pearson=auto]
                         [--win-size=auto] [--iterations=auto] [--win-fmt={json,npy}]
-                        [--force-norm] [--full] [--subsample=no] [--inter]
+                        [--force-norm] [--full] [--subsample=no] [--inter] [--tsvd]
                         [--smooth-trend] [--n-mads=5] [--min-dist=0] [--max-dist=auto]
                         [--no-plotting] [--min-separation=auto] [--threads=1] [--dump=DIR]
->>>>>>> c4b1b3ab
                         [--perc-undetected=auto] <contact_map> [<output>]
     chromosight generate-config <prefix> [--preset loops] [--click contact_map]
                         [--force-norm] [--win-size=auto] [--n-mads=5] [--threads=1]
@@ -416,7 +408,9 @@
     if click_find:
         hic_genome = HicGenome(click_find, inter=True, kernel_config=cfg)
         # Normalize (balance) the whole genome matrix
-        hic_genome.normalize(force_norm=force_norm, n_mads=n_mads, threads=threads)
+        hic_genome.normalize(
+            force_norm=force_norm, n_mads=n_mads, threads=threads
+        )
         # enforce full scanning distance in kernel config
 
         hic_genome.max_dist = hic_genome.clr.shape[0] * hic_genome.clr.binsize
@@ -474,7 +468,6 @@
     }
 
 
-<<<<<<< HEAD
 def cmd_detect(arguments):
     # Parse command line arguments for detect
     dump = arguments["--dump"]
@@ -497,29 +490,6 @@
     tsvd = 0.999 if arguments["--tsvd"] else None
     win_fmt = arguments["--win-fmt"]
     win_size = arguments["--win-size"]
-=======
-def cmd_detect(args):
-    # Parse command line args for detect
-    dump = args["--dump"]
-    force_norm = args["--force-norm"]
-    full = args["--full"]
-    interchrom = args["--inter"]
-    iterations = args["--iterations"]
-    kernel_config_path = args["--kernel-config"]
-    mat_path = args["<contact_map>"]
-    max_dist = args["--max-dist"]
-    min_dist = args["--min-dist"]
-    min_separation = args["--min-separation"]
-    n_mads = float(args["--n-mads"])
-    output = args["<output>"]
-    pattern = args["--pattern"]
-    pearson = args["--pearson"]
-    perc_undetected = args["--perc-undetected"]
-    subsample = args["--subsample"]
-    threads = int(args["--threads"])
-    win_fmt = args["--win-fmt"]
-    win_size = args["--win-size"]
->>>>>>> c4b1b3ab
     if subsample == "no":
         subsample = None
     plotting_enabled = False if args["--no-plotting"] else True
@@ -765,7 +735,7 @@
     sys.stderr.write(f"Running detection on test dataset...\n")
 
     args["<contact_map>"] = tmp.name
-    args['--no-plotting'] = True
+    args["--no-plotting"] = True
     cmd_detect(args)
     os.unlink(tmp.name)
 
@@ -803,7 +773,9 @@
 
         # remove progress bars and \r chars
         obs_log_lines = {
-            u.strip("\x1b[K") for u in set(obs_log.split("\n")) if "\r" not in u
+            u.strip("\x1b[K")
+            for u in set(obs_log.split("\n"))
+            if "\r" not in u
         }
         exp_log_lines = set(TEST_LOG.split("\n"))
 
