--- conflicted
+++ resolved
@@ -186,9 +186,7 @@
         try:
             config[param_name] = param_type(param_value)
         except ValueError:
-            raise ValueError(
-                f'Error: {param_name} must be a {param_type} or "auto"'
-            )
+            raise ValueError(f'Error: {param_name} must be a {param_type} or "auto"')
 
     return config
 
@@ -285,9 +283,7 @@
                     "genomic coordinates of the Hi-C matrix will be ignored.\n"
                 )
             # Convert bins from whole genome matrix to sub matrix
-            sub_pat = hic_genome.get_sub_mat_pattern(
-                mat.chr1, mat.chr2, sub_pat
-            )
+            sub_pat = hic_genome.get_sub_mat_pattern(mat.chr1, mat.chr2, sub_pat)
             m = mat.contact_map.matrix.tocsr()
             # Iterate over patterns from the 2D BED file
             for i, x, y in zip(sub_pat_idx, sub_pat.bin1, sub_pat.bin2):
@@ -304,9 +300,7 @@
                     # but only keep the best
                     win = m[x - kh : x + kh + 1, y - kw : y + kw + 1].toarray()
                     try:
-                        score = ss.pearsonr(
-                            win.flatten(), kernel_matrix.flatten()
-                        )[0]
+                        score = ss.pearsonr(win.flatten(), kernel_matrix.flatten())[0]
                     # In case of NaNs introduced by division by 0 during detrend
                     except ValueError:
                         score = 0
@@ -363,9 +357,7 @@
         hic_genome.normalize(n_mads=n_mads)
         # enforce full scanning distance in kernel config
 
-        hic_genome.max_dist = (
-            hic_genome.matrix.shape[0] * hic_genome.resolution
-        )
+        hic_genome.max_dist = hic_genome.matrix.shape[0] * hic_genome.resolution
         # Process each sub-matrix individually (detrend diag for intra)
         hic_genome.make_sub_matrices()
         processed_mat = hic_genome.gather_sub_matrices().tocsr()
@@ -374,9 +366,7 @@
         pileup = ndi.gaussian_filter(cid.pileup_patterns(windows), 1)
         cfg["kernels"] = [pileup.tolist()]
         # Show the newly generate kernel to the user, use zscore to highlight contrast
-        hm = plt.imshow(
-            np.log(pileup), vmax=np.percentile(pileup, 99), cmap="afmhot_r"
-        )
+        hm = plt.imshow(np.log(pileup), vmax=np.percentile(pileup, 99), cmap="afmhot_r")
         cbar = plt.colorbar(hm)
         cbar.set_label("Log10 Hi-C contacts")
         plt.title("Manually generated kernel")
@@ -477,11 +467,7 @@
             "WARNING: Detection on interchromosomal matrices is expensive in RAM\n"
         )
     hic_genome = HicGenome(
-        mat_path,
-        inter=interchrom,
-        kernel_config=cfg,
-        dump=dump,
-        smooth=smooth_trend,
+        mat_path, inter=interchrom, kernel_config=cfg, dump=dump, smooth=smooth_trend
     )
     ### 1: Process input signal
     # Make necessary kernel adjustments
@@ -542,9 +528,7 @@
     for kernel_id, kernel_matrix in enumerate(cfg["kernels"]):
         # Adjust kernel iteratively
         for i in range(cfg["max_iterations"]):
-            cio.progress(
-                run_id, total_runs, f"Kernel: {kernel_id}, Iteration: {i}\n"
-            )
+            cio.progress(run_id, total_runs, f"Kernel: {kernel_id}, Iteration: {i}\n")
 
             # Apply detection procedure to all sub matrices in parallel
             sub_mat_data = zip(
@@ -563,17 +547,10 @@
                 chr2 = hic_genome.sub_mats.chr2[i]
                 cio.progress(i, n_sub_mats, f"{chr1}-{chr2}")
                 sub_mat_results.append(result)
-<<<<<<< HEAD
-
-            # sub_mat_results = list(map(_detect_sub_mat, sub_mat_data))
-=======
             # sub_mat_results = map(_detect_sub_mat, sub_mat_data)
->>>>>>> 248a6d14
             # Convert coordinates from chromosome to whole genome bins
             kernel_coords = [
-                hic_genome.get_full_mat_pattern(
-                    d["chr1"], d["chr2"], d["coords"]
-                )
+                hic_genome.get_full_mat_pattern(d["chr1"], d["chr2"], d["coords"])
                 for d in sub_mat_results
                 if d["coords"] is not None
             ]
@@ -582,11 +559,7 @@
             try:
                 # Extract surrounding windows for each sub_matrix
                 kernel_windows = np.concatenate(
-                    [
-                        w["windows"]
-                        for w in sub_mat_results
-                        if w["windows"] is not None
-                    ],
+                    [w["windows"] for w in sub_mat_results if w["windows"] is not None],
                     axis=0,
                 )
                 all_pattern_coords.append(
@@ -612,9 +585,7 @@
         sys.exit(0)
 
     # Combine patterns of all kernel matrices into a single array
-    all_pattern_coords = pd.concat(all_pattern_coords, axis=0).reset_index(
-        drop=True
-    )
+    all_pattern_coords = pd.concat(all_pattern_coords, axis=0).reset_index(drop=True)
     # Combine all windows from different kernels into a single pile of windows
     all_pattern_windows = np.concatenate(all_pattern_windows, axis=0)
 
@@ -633,13 +604,9 @@
     all_pattern_windows = all_pattern_windows[distinct_patterns, :, :]
 
     # Get from bins into basepair coordinates
-    coords_1 = hic_genome.bins_to_coords(all_pattern_coords.bin1).reset_index(
-        drop=True
-    )
+    coords_1 = hic_genome.bins_to_coords(all_pattern_coords.bin1).reset_index(drop=True)
     coords_1.columns = [str(col) + "1" for col in coords_1.columns]
-    coords_2 = hic_genome.bins_to_coords(all_pattern_coords.bin2).reset_index(
-        drop=True
-    )
+    coords_2 = hic_genome.bins_to_coords(all_pattern_coords.bin2).reset_index(drop=True)
     coords_2.columns = [str(col) + "2" for col in coords_2.columns]
 
     all_pattern_coords = pd.concat(
@@ -647,11 +614,8 @@
     )
 
     # Filter patterns closer than minimum distance from the diagonal if any
-    min_dist_drop_mask = (
-        all_pattern_coords.chrom1 == all_pattern_coords.chrom2
-    ) & (
-        np.abs(all_pattern_coords.start2 - all_pattern_coords.start1)
-        < cfg["min_dist"]
+    min_dist_drop_mask = (all_pattern_coords.chrom1 == all_pattern_coords.chrom2) & (
+        np.abs(all_pattern_coords.start2 - all_pattern_coords.start1) < cfg["min_dist"]
     )
     # Reorder columns at the same time
     all_pattern_coords = all_pattern_coords.loc[
@@ -677,9 +641,7 @@
     # Save patterns and their coordinates in a tsv file
     cio.write_patterns(all_pattern_coords, cfg["name"] + "_out", output)
     # Save windows as an array in an npy file
-    cio.save_windows(
-        all_pattern_windows, cfg["name"] + "_out", output, format=win_fmt
-    )
+    cio.save_windows(all_pattern_windows, cfg["name"] + "_out", output, format=win_fmt)
 
     # Generate pileup visualisations if requested
     if plotting_enabled:
