import numpy as np
import unittest
from nose2.tools import params
import scipy.sparse as sp
import chromosight
import chromosight.utils
import chromosight.utils.preprocessing as preproc
import chromosight.utils.io as cio

mat, chroms, bins, res = cio.load_cool("data_test/example.cool")
mat = mat.tocsr()
# Get all intra-chromosomal matrices
intra_mats = [
    mat[s:e, s:e] for s, e in zip(chroms["start_bin"], chroms["end_bin"])
]


class TestPreprocessing(unittest.TestCase):
    def test_get_detectable_bins(self):
        """Check if correct bin indices are reported as detectable."""
        # Make random matrix using uniform sample between 0 and 1
        uniform_mat = sp.random(1000, 1000, density=0.1, format="csr")
        # introduce outlier bin
<<<<<<< HEAD
        uniform_mat[10, :] = 0.0
        uniform_mat[:, 10] = 0.0
        uniform_mat = uniform_mat.tocoo()
        uniform_mat.eliminate_zeros()
        det_bins = preproc.get_detectable_bins(uniform_mat, inter=False, n_mads=1)
=======
        uniform_mat[10, :] = -10e6
        det_bins = preproc.get_detectable_bins(
            uniform_mat.tocoo(), inter=False
        )
>>>>>>> b48f47e6
        # Check if symmetric mode return same detectable rows and cols
        assert np.all(det_bins[0] == det_bins[1])
        # Check if the right bin index is indetectable
        assert 10 not in det_bins[0]
        asym_mat = sp.random(100, 1000, 0.1, format="csr")
        asym_mat[10, :] = 0
        asym_mat[:, 6] = 0
        asym_mat = asym_mat.tocoo()
        asym_mat.eliminate_zeros()
        asym_mat.data *= 1000
        det_bins = preproc.get_detectable_bins(asym_mat, inter=True, n_mads=1)
        # Ensure correct index was removed in both dimensions
        assert 10 not in det_bins[0]
        assert 6 not in det_bins[1]
        # Ensure asymmetric interchromosomal matrix as input results in crash
        with self.assertRaises(ValueError):
            preproc.get_detectable_bins(asym_mat, inter=False)

    @params(100000000, 10e10)
    def test_subsample_contacts_exceed(self, n_contacts):
        """Oversampling should result in value errors"""
        with self.assertRaises(ValueError):
            preproc.subsample_contacts(mat, n_contacts)


@params(*intra_mats)
def test_normalize(matrix):
    """Check if normalization sets all bins sums to ~1 (0.5 for upper triangle)."""
    norm = preproc.normalize(matrix, good_bins=None, iterations=50)
    sym_norm = norm + norm.T
    sym_norm.setdiag(sym_norm.diagonal(0) / 2)
    bin_sums = sym_norm.sum(axis=1).A1
    # Replace missing bins by ones for the sake of testing
    bin_sums[bin_sums == 0] = 1
    assert np.all(np.isclose(bin_sums, np.ones(matrix.shape[0]), rtol=0.1))


@params(*intra_mats)
def test_diag_trim(matrix):
    """Check if trimming diagonals preserves shape and sets diagonals to zero."""
    for d in range(matrix.shape[0]):
<<<<<<< HEAD
        trimmed = preproc.diag_trim(matrix.todia(), d)
        diag_sums = [trimmed.diagonal(d).sum() for d in range(trimmed.shape[0])]
=======
        trimmed = preproc.diag_trim(matrix, d)
        diag_sums = [
            trimmed.diagonal(d).sum() for d in range(trimmed.shape[0])
        ]
>>>>>>> b48f47e6
        assert trimmed.shape == matrix.shape
        assert np.sum(diag_sums[d + 1 :]) == 0


def test_despeckle():
    """Check that artificially added outliers are removed"""
    # Make random matrix using uniform sample between 0 and 1
    uniform_mat = sp.random(1000, 1000, 0.1, format="csr")
    # introduce outlier on 11th diag
    uniform_mat[10, 10] = 10e6
    # Compute median of 11th diag (desired value after despeckling)
    exp_val = np.median(uniform_mat.diagonal(10))
    desp = preproc.despeckle(uniform_mat.tocoo(), th2=1)
    assert np.max(uniform_mat.data) > np.max(desp.data)
    assert desp.tocsr()[10, 10] == exp_val


def test_resize_kernel():
    """
    Ensure resized kernels are of appropriate size and centered and contain
    expected values.
    """
    m = 15
    # Restrict minimum and maximum dimensions of resized kernels
    min_allowed_dim, max_allowed_dim = 5, 101
    # Use a simple point to check if result is centered
    point_kernel = np.zeros((m, m))
    point_kernel[m // 2, m // 2] = 10
    # Try with different combinations of source and target resolutions
    res_list = [3, 900, 5000, 10000]
    for kernel_res in res_list:
        for signal_res in res_list:
            exp_dim = int(m * kernel_res / signal_res)
            if not exp_dim % 2:
                exp_dim -= 1
            obs_kernel = preproc.resize_kernel(
                point_kernel,
                kernel_res,
                signal_res,
                min_size=min_allowed_dim,
                max_size=max_allowed_dim,
            )
            obs_dim = obs_kernel.shape[0]
            assert obs_dim == obs_kernel.shape[1]
            assert obs_dim == max(
                min(max_allowed_dim, exp_dim), min_allowed_dim
            )
            assert np.max(obs_kernel) == obs_kernel[obs_dim // 2, obs_dim // 2]


def test_distance_law():
    """Test if the distance law array has the right dimensions and expected values"""
    m = np.ones((3, 3))
    m += np.array([1, 2, 3])
    dist_law = preproc.distance_law(sp.csr_matrix(m))
    assert np.all(dist_law == np.array([3.0, 3.5, 4.0]))
    assert dist_law.shape == (3,)


@params(*intra_mats)
def test_detrend(matrix):
    """Basic test: Check if detrended matrix pixels have lower standard deviation"""
    detrended = preproc.detrend(matrix)
    for d in range(matrix.shape[0] // 10):
        assert matrix.diagonal(d).std() > detrended.diagonal(d).std()


@params(*intra_mats)
def test_ztransform(matrix):
    """Check if z-transformation yields mean 0 and std 1"""
    ztr = preproc.ztransform(matrix)
    assert np.isclose(np.mean(ztr.data), 0, rtol=0.1)
    assert np.isclose(np.std(ztr.data), 1, rtol=0.1)


def test_signal_to_noise_threshold():
    """Check if SNR yields correct index on synthetic matrix."""
    # Initialize empty matrix (SNR = 0)
    syn_mat = sp.coo_matrix((1000, 1000))
    # Set all values in 5th first diagonals to 10 (SNR = 10)
    for k in range(5):
        syn_mat.setdiag(10, k=k)
    snr_idx = preproc.signal_to_noise_threshold(syn_mat, detectable_bins=None)
    # Since the 5th first diagonals are good, the last scannable diagonal
    # should be 4
    assert snr_idx == 5


@params(*intra_mats)
def test_sum_mat_bins(mat):
    """Check if bin sum on upper triangle matrix yields expected results."""
    sym_mat = mat + mat.T
    sym_mat.setdiag(sym_mat.diagonal() / 2)
    summed = preproc.sum_mat_bins(sym_mat)
    exp_sum = 2 * sym_mat.sum(axis=1).A1 - sym_mat.diagonal()
    assert np.all(np.isclose(exp_sum, summed, rtol=0.1))


@params(0, 0.1, 0.5, 0.8, 1)
def test_subsample_contacts_prop(prop):
    """Test sampling proportions of contacts"""
    sampled = preproc.subsample_contacts(mat.tocoo(), int(prop * mat.data.sum()))
    assert np.isclose(sampled.data.sum(), mat.data.sum() * prop, rtol=0.1)


@params(2, 100, 10000)
def test_subsample_contacts_count(n_contacts):
    """Test sampling raw contact counts"""
    sampled = preproc.subsample_contacts(mat.tocoo(), n_contacts)
    assert np.isclose(sampled.data.sum(), n_contacts, rtol=0.1)<|MERGE_RESOLUTION|>--- conflicted
+++ resolved
@@ -21,18 +21,11 @@
         # Make random matrix using uniform sample between 0 and 1
         uniform_mat = sp.random(1000, 1000, density=0.1, format="csr")
         # introduce outlier bin
-<<<<<<< HEAD
         uniform_mat[10, :] = 0.0
         uniform_mat[:, 10] = 0.0
         uniform_mat = uniform_mat.tocoo()
         uniform_mat.eliminate_zeros()
         det_bins = preproc.get_detectable_bins(uniform_mat, inter=False, n_mads=1)
-=======
-        uniform_mat[10, :] = -10e6
-        det_bins = preproc.get_detectable_bins(
-            uniform_mat.tocoo(), inter=False
-        )
->>>>>>> b48f47e6
         # Check if symmetric mode return same detectable rows and cols
         assert np.all(det_bins[0] == det_bins[1])
         # Check if the right bin index is indetectable
@@ -74,15 +67,8 @@
 def test_diag_trim(matrix):
     """Check if trimming diagonals preserves shape and sets diagonals to zero."""
     for d in range(matrix.shape[0]):
-<<<<<<< HEAD
         trimmed = preproc.diag_trim(matrix.todia(), d)
         diag_sums = [trimmed.diagonal(d).sum() for d in range(trimmed.shape[0])]
-=======
-        trimmed = preproc.diag_trim(matrix, d)
-        diag_sums = [
-            trimmed.diagonal(d).sum() for d in range(trimmed.shape[0])
-        ]
->>>>>>> b48f47e6
         assert trimmed.shape == matrix.shape
         assert np.sum(diag_sums[d + 1 :]) == 0
 
